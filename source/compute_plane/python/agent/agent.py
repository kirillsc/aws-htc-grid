# Copyright 2021 Amazon.com, Inc. or its affiliates. All Rights Reserved.
# SPDX-License-Identifier: Apache-2.0
# Licensed under the Apache License, Version 2.0 https://aws.amazon.com/apache-2-0/

import boto3
import botocore
import json
import time
import os
import logging
import subprocess
import traceback
import random
import signal
import sys
import base64
import asyncio
import psutil

from functools import partial
from aws_xray_sdk.core import xray_recorder
from aws_xray_sdk.core import patch
from aws_xray_sdk import global_sdk_config

from botocore.exceptions import ClientError
from api.in_out_manager import in_out_manager
from api.queue_manager import queue_manager
from utils.performance_tracker import EventsCounter, performance_tracker_initializer
from utils.state_table_common import TASK_STATE_CANCELLED, StateTableException
from api.state_table_manager import state_table_manager
from utils.ttl_experation_generator import TTLExpirationGenerator
import utils.grid_error_logger as errlog

# Uncomment to get tracing on interruption
# import faulthandler
# faulthandler.enable(file=sys.stderr, all_threads=True)


logging.basicConfig(
    format="{ \"filename\" : \"%(filename).7s.py\", "
           "\"functionName\" : \"%(funcName).5s\", "
           "\"line\" : \"%(lineno)4d\" , "
           "\"time\" : \"%(asctime)s\","
           "\"level\":\"%(levelname)5s\","
           "\"message\" : \"%(message)s\" }",
    datefmt='%H:%M:%S', level=logging.INFO)

logging.getLogger('aws_xray_sdk').setLevel(logging.DEBUG)

# Uncomment to get DEBUG logging
# boto3.set_stream_logger('', logging.DEBUG)

rand_delay = random.randint(5, 15)
logging.info("SLEEP DELAY {}".format(rand_delay))
time.sleep(rand_delay)

session = boto3.session.Session()

try:
    agent_config_file = os.environ['AGENT_CONFIG_FILE']
except KeyError:
    agent_config_file = "/etc/agent/Agent_config.tfvars.json"

with open(agent_config_file, 'r') as file:
    agent_config_data = json.loads(file.read())

# If there are no tasks in the queue we do not attempt to retrieve new tasks for that interval

empty_task_queue_backoff_timeout_sec = agent_config_data['empty_task_queue_backoff_timeout_sec']
work_proc_status_pull_interval_sec = agent_config_data['work_proc_status_pull_interval_sec']
task_ttl_expiration_offset_sec = agent_config_data['task_ttl_expiration_offset_sec']
task_ttl_refresh_interval_sec = agent_config_data['task_ttl_refresh_interval_sec']
task_input_passed_via_external_storage = agent_config_data['task_input_passed_via_external_storage']
agent_task_visibility_timeout_sec = agent_config_data['agent_task_visibility_timeout_sec']
USE_CC = agent_config_data['agent_use_congestion_control']
IS_XRAY_ENABLE = agent_config_data['enable_xray']
region = agent_config_data["region"]
# TODO: redirect logs to fluentD

AGENT_EXEC_TIMESTAMP_MS = 0
execution_is_completed_flag = 0

try:
    SELF_ID = os.environ['MY_POD_NAME']
except KeyError:
    SELF_ID = "1234"
    pass

# TODO - retreive the endpoint url from Terraform
sqs = boto3.resource('sqs', endpoint_url=agent_config_data['sqs_endpoint'], region_name=region)
# sqs = boto3.resource('sqs', region_name=region)

tasks_queue = queue_manager(
    task_queue_service=agent_config_data['task_queue_service'],
    task_queue_config=agent_config_data['task_queue_config'],
    tasks_queue_name=agent_config_data['tasks_queue_name'],
    region=region)


lambda_cfg = botocore.config.Config(retries={'max_attempts': 3}, read_timeout=2000, connect_timeout=2000,
                                    region_name=region)
lambda_client = boto3.client('lambda', config=lambda_cfg, endpoint_url=os.environ['LAMBDA_ENDPOINT_URL'],
                             region_name=region)

state_table = state_table_manager(
    agent_config_data['state_table_service'],
    agent_config_data['state_table_config'],
    agent_config_data['ddb_state_table'],
    region)

stdout_iom = in_out_manager(
    agent_config_data['grid_storage_service'],
    agent_config_data['s3_bucket'], agent_config_data['redis_url'],
    s3_region=region)

perf_tracker_pre = performance_tracker_initializer(agent_config_data["metrics_are_enabled"],
                                                   agent_config_data["metrics_pre_agent_connection_string"],
                                                   agent_config_data["metrics_grafana_private_ip"])
event_counter_pre = EventsCounter(["agent_no_messages_in_tasks_queue", "agent_failed_to_claim_ddb_task",
                                   "agent_successful_acquire_a_task", "agent_auto_throttling_event",
                                   "rc_cubic_decrease_event"])

perf_tracker_post = performance_tracker_initializer(agent_config_data["metrics_are_enabled"],
                                                    agent_config_data["metrics_post_agent_connection_string"],
                                                    agent_config_data["metrics_grafana_private_ip"])
event_counter_post = EventsCounter([
    "ddb_set_task_finished_failed", "ddb_set_task_finished_succeeded", "counter_update_ttl",
    "counter_update_ttl_failed", "counter_user_code_ret_code_failed",
    "bootstrap_failure",
    "task_exec_time_ms", "agent_total_time_ms", "str_pod_id"])


class GracefulKiller:
    """
    This class manage graceful termination when pods are terminated
    """
    kill_now = False

    def __init__(self):
        signal.signal(signal.SIGTERM, self.exit_gracefully)

    def exit_gracefully(self, signum, frame):
        """ This method is called when a signal from the kernel is sent
        Args:
            signum (int) : the id of the signal to catch
            frame (int) :
        Returns:
            Nothing
        """
        logging.warning("Received SIGTERM: self.kill_now --> True")
        self.kill_now = True
        return 0


def get_time_now_ms():
    """This function returns the time in millisecond
    Returns:
        Current Integer time in ms

    """
    return int(round(time.time() * 1000))


ttl_gen = TTLExpirationGenerator(task_ttl_refresh_interval_sec, task_ttl_expiration_offset_sec)

# {'Items': [{'session_size': Decimal('10'), 'submission_timestamp': Decimal('1612276891690'), 'task_id': 'bd88ea18-6564-11eb-b5fb-060372291b89-part007_9', 'task_status': 'processing-part007', 'task_definition': 'passed_via_storage_size_75_bytes', 'task_owner': 'htc-agent-6d54fd8dfd-7wgpk', 'heartbeat_expiration_timestamp': Decimal('1612277256'), 'session_id': 'bd88ea18-6564-11eb-b5fb-060372291b89-part007', 'sqs_handler_id': 'AQEB19gkPrI8MNJlqfdu+kH4Xr/QOnZWvH9E6qcMTVuHOEKZdhvCeGdW3opZ38k5uIngM94MEzaIZyciDpZYNuwNgXozpp2vpRz5x952R80GAt26FsPmuQQoJ6gdm7dJabHqblYghXw8r+92yTdmSZRnzAr7fpkF2f7C6LoP3AEPVa8DV/6MYbrkKBqjeQLWctQmmTwvcqVkIWJH4KqokjMx+WQt1tGHLBrdd8xPwFlb8kGgwq1d6qeu5hHkdTizoaUDqbLShSYhSWlfysZ7r9its9owIkiZiYDc5/SdPKEi2hga9SH7E1GTtKetk9mUgoH2p4lCFdH2jIDnpY5EVHoicyviCWA2AMOolDZrIeTBtPklWXOnw3Wkljr2qtWbCHS7s6R1Qpis82n+5pVJUjoNfA==', 'task_completion_timestamp': Decimal('0'), 'retries': Decimal('1'), 'parent_session_id': 'bd88ea18-6564-11eb-b5fb-060372291b89-part007'}]


def is_task_has_been_cancelled(task_id):
    """
    This function checks if the task's status is cancelled.
    It is possible that the tasks/session were cancelled by the client before this task has been
    picked up from SQS. Thus, we failed to acquire this task from State Table because its state is cancelled.

    Returns:
        True if task's status is cancelled in State Table.
    """

    task_row = state_table.get_task_by_id(task_id, consistent_read=True)

    logging.info("is_task_has_been_cancelled: task_id [{}] resp: [{}]".format(task_id, task_row))

    if task_row is not None:
        if task_row['task_status'].startswith(TASK_STATE_CANCELLED):
            return True

    return False


def try_to_acquire_a_task():
    """
    This function will fetch tasks from the SQS queue one at a time. Once is tasks is polled from the queue, then agent
    will try to acquire the task by a conditional write on dymanoDB. The tasks will be acquired if tasks in dynamoDB
    is set as "pending" and the owner is "None"

    Returns:
        A tuple containing the SQS message and the task definition

    Raises:
        Exception: occurs when task acquisition failed

    """
    global AGENT_EXEC_TIMESTAMP_MS

    logging.info("Waiting for a task in the queue...")
    message = tasks_queue.receive_message(wait_time_sec=10)

    task_pick_up_from_sqs_ms = get_time_now_ms()

    logging.info(f"try_to_acquire_a_task, message: {message}")
    # print(len(messages))

    if "body" not in message:
        event_counter_pre.increment("agent_no_messages_in_tasks_queue")
        return None, None

    AGENT_EXEC_TIMESTAMP_MS = get_time_now_ms()

    task = json.loads(message["body"])
    logging.debug(f"try_to_acquire_a_task, task: {task}")

    # Since we read this message from the task queue, now we need to associate
    # message handler with this message, so it is possible to manipulate this message via handler
    task["sqs_handle_id"] = message["properties"]["message_handle_id"]
    try:

        logging.info(f"Calling: {__name__} task_id: {task['task_id']}, agent_id: {SELF_ID}")

        claim_result = state_table.claim_task_for_agent(
            task_id=task["task_id"],
            queue_handle_id=task["sqs_handle_id"],
            agent_id=SELF_ID,
            expiration_timestamp=ttl_gen.generate_next_ttl().get_next_expiration_timestamp()
        )

        logging.info("State Table claim_task_for_agent result: {}".format(claim_result))

    except StateTableException as e:

        if e.caused_by_condition or e.caused_by_throttling:

            event_counter_pre.increment("agent_failed_to_claim_ddb_task")

            if is_task_has_been_cancelled(task["task_id"]):
                logging.info("Task [{}] has been already cancelled, skipping".format(task['task_id']))

<<<<<<< HEAD
                message.delete()
=======
                tasks_queue.delete_message(message_handle_id=task["sqs_handle_id"])
>>>>>>> 4a2709f2
                return None, None

            else:

                time.sleep(random.randint(1, 3))
                return None, None

    except Exception as e:
        errlog.log("Unexpected error in claim_task_for_agent {} [{}]".format(
            e, traceback.format_exc()))
        raise e

    # Message should not re-appear in the queue until task is completed
    tasks_queue.change_visibility(message["properties"]["message_handle_id"], visibility_timeout_sec=agent_task_visibility_timeout_sec)

    task["stats"]["stage3_agent_01_task_acquired_sqs_tstmp"]["tstmp"] = task_pick_up_from_sqs_ms
    task["stats"]["stage3_agent_02_task_acquired_ddb_tstmp"]["tstmp"] = get_time_now_ms()
    event_counter_pre.increment("agent_successful_acquire_a_task")

    return message, task


def process_subprocess_completion(perf_tracker, task, sqs_msg, fname_stdout, stdout=None):
    """
    This function is responsible for updating the dynamoDB item associated to the input task with the ouput of the
    execution
    Args:
        perf_tracker (utils.performance_tracker.PerformanceTracker): endpoint for sending metrics
        task (dict): the task that went to completion
        sqs_msg (Message): the SQS message associated to the completed task
        fname_stdout (file): the file  where stdout was redirected
        stdout (str): the stdout of the execution

    Returns:
        Nothing

    """
    task["stats"]["stage4_agent_01_user_code_finished_tstmp"]["tstmp"] = get_time_now_ms()

    # <1.> Store stdout/stderr into persistent storage
    if stdout is not None:
        b64output = base64.b64encode(stdout.encode("utf-8"))
        stdout_iom.put_output_from_bytes(task["task_id"], data=b64output)
    else:
        stdout_iom.put_output_from_file(task["task_id"], file_name=fname_stdout)
        # logging.info("\n===========STDOUT: ================")
        # logging.info(open(fname_stdout, "r").read())

        # ret = stdout_iom.put_error_from_file(task["task_id"], file_name=fname_stderr)

        # logging.info("\n===========STDERR: ================")
        # logging.info(open(fname_stderr, "r").read())

    task["stats"]["stage4_agent_02_S3_stdout_delivered_tstmp"]["tstmp"] = get_time_now_ms()

    count = 0
    is_update_successful = False
    while True:
        count += 1
        time_start_ms = get_time_now_ms()

        try:
            is_update_successful = state_table.update_task_status_to_finished(
                task_id=task["task_id"],
                agent_id=SELF_ID
            )

            logging.info(f"Task status has been set to Finished: {task['task_id']}")

            break

        except StateTableException as e:

            if e.caused_by_throttling:

                time_end_ms = get_time_now_ms()

                errlog.log(f"Agent FINISHED@StateTable #{count} Throttling for {time_end_ms - time_start_ms} ms")

                continue  # i.e., retry again

            elif e.caused_by_condition:

                errlog.log("Agent FINISHED@StateTable exception caused_by_condition")

                is_update_successful = False

                break

        except Exception as e:
            errlog.log(f"Unexpected Exception while setting tasks state to finished {e} [{traceback.format_exc()}]")
            raise e

    if not is_update_successful:
        # We can get here if task has been taken over by the watchdog lambda
        # in this case we ignore results and proceed to the next task.
        event_counter_post.increment("ddb_set_task_finished_failed")
        logging.warning(f"Could not set completion state for a task {task['task_id']} to Finish")

    else:
        event_counter_post.increment("ddb_set_task_finished_succeeded")
        logging.info(
            "We have successfully marked task as completed in dynamodb."
            " Deleting message from the SQS... for task [{}]".format(
                task["task_id"]))
        tasks_queue.delete_message(sqs_msg["properties"]["message_handle_id"])

    logging.info("Exec time1: {} {}".format(get_time_now_ms() - AGENT_EXEC_TIMESTAMP_MS, AGENT_EXEC_TIMESTAMP_MS))
    event_counter_post.increment("agent_total_time_ms", get_time_now_ms() - AGENT_EXEC_TIMESTAMP_MS)
    event_counter_post.set("str_pod_id", SELF_ID)

    submit_post_agent_measurements(task, perf_tracker)


def submit_post_agent_measurements(task, perf=None):
    if perf is None:
        perf = perf_tracker_post
    perf.add_metric_sample(task["stats"], event_counter_post,
                           from_event="stage3_agent_02_task_acquired_ddb_tstmp",
                           to_event="stage4_agent_02_S3_stdout_delivered_tstmp")
    perf.submit_measurements()


def submit_pre_agent_measurements(task):
    perf_tracker_pre.add_metric_sample(task["stats"], event_counter_pre,
                                       from_event="stage2_sbmtlmba_02_before_batch_write_tstmp",
                                       to_event="stage3_agent_02_task_acquired_ddb_tstmp")
    perf_tracker_pre.submit_measurements()


async def do_task_local_execution_thread(
        perf_tracker, task, sqs_msg, task_def, f_stdout, f_stderr, fname_stdout):
    global execution_is_completed_flag
    xray_recorder.begin_subsegment('sub-process-1')
    command = ["./mock_compute_engine",
               task_def["worker_arguments"][0],
               task_def["worker_arguments"][1],
               task_def["worker_arguments"][2]]

    print(command)

    proc = subprocess.Popen(
        command,
        stdout=f_stdout,
        stderr=f_stderr,
        shell=False)

    while True:
        retcode = proc.poll()
        if retcode is not None:
            execution_is_completed_flag = 1  # indicate that this thread is completed

            process_subprocess_completion(perf_tracker, task, sqs_msg, fname_stdout)
            xray_recorder.end_subsegment()
            return retcode

        await asyncio.sleep(work_proc_status_pull_interval_sec)


async def do_task_local_lambda_execution_thread(perf_tracker, task, sqs_msg, task_def):
    global execution_is_completed_flag

    t_start = get_time_now_ms()

    # TODO How big of a payload we can pass here?
    payload = json.dumps(task_def).encode()
    xray_recorder.begin_subsegment('lambda')
    loop = asyncio.get_event_loop()
    response = await loop.run_in_executor(
        None, partial(
            lambda_client.invoke,
            FunctionName=os.environ['LAMBDA_FONCTION_NAME'],
            InvocationType='RequestResponse',
            Payload=payload,
            LogType='Tail'
        )
    )
    logging.info("TASK FINISHED!!!\nRESPONSE: [{}]".format(response))
    #  logs = base64.b64decode(response['LogResult']).decode('utf-8')
    #  logging.info("logs : {}".format(logs))

    ret_value = response['Payload'].read().decode('utf-8')
    logging.info("retValue : {}".format(ret_value))

    execution_is_completed_flag = 1

    if "BOOTSTRAP ERROR" in ret_value:
        event_counter_post.increment("bootstrap_failure", 1)
    else:
        event_counter_post.increment("task_exec_time_ms", get_time_now_ms() - t_start)

        process_subprocess_completion(perf_tracker, task, sqs_msg, None, stdout=ret_value)

    xray_recorder.end_subsegment()
    return ret_value


def update_ttl_if_required(task, sqs_msg):
    is_refresh_successful = True

    # If this is the first time we are resetting ttl value or
    # If the next time we will come to this point ttl ticket will expire
    if ((ttl_gen.get_next_refresh_timestamp() == 0)
            or (ttl_gen.get_next_refresh_timestamp() < time.time() + work_proc_status_pull_interval_sec)):
        logging.info("***Updating TTL***")
        # event_counter_post.increment("counter_update_ttl")

        count = 0
        while True:
            count += 1
            t1 = get_time_now_ms()

            try:

                # Note, if we will timeout on DDB update operation and we have to repeat this loop iteration,
                # we will regenerate a new TTL ofset, which is what we want.
                is_refresh_successful = state_table.refresh_ttl_for_ongoing_task(
                    task_id=task["task_id"],
                    agent_id=SELF_ID,
                    new_expirtaion_timestamp=ttl_gen.generate_next_ttl().get_next_expiration_timestamp()
                )

            except StateTableException as e:

                if e.caused_by_throttling:

                    t2 = get_time_now_ms()

                    errlog.log(f"Agent TTL@StateTable Throttling for #{count} times for {t2-t1} ms")

                    continue
                elif e.caused_by_condition and is_task_has_been_cancelled(task["task_id"]):
                    # The only valid reason why we can be in this code path if the task has been cancelled by the client
                    # <1.> delete task from task queue so it wont be picked by other workers.
                    sqs_msg.delete()

                    # <2.> Terminate worker lambda function first
                    terminate_worker_lambda_container()

                    # <3.> Then terminate/restart the agent container;
                    logging.warning(f"Task {task['task_id']} has been cancelled during processing, restarting pod.")
                    os.kill(os.getpid(), signal.SIGKILL)

                    break

                else:
                    # Unexpected error -> Fail
                    errlog.log(f"Unexpected StateTableException while refreshing TTL {e} [{traceback.format_exc()}]")
                    raise Exception(e)
            except Exception as e:
                errlog.log(f"Unexpected Exception while refreshing TTL {e} [{traceback.format_exc()}]")
                raise e

            return is_refresh_successful

    else:
        # Even if we didn't have to perform an update, return success.
        return True


async def do_ttl_updates_thread(task, sqs_msg):
    global execution_is_completed_flag
    logging.info("START TTL-1")
    while not bool(execution_is_completed_flag):
        logging.info("Check TTL")

        ddb_res = update_ttl_if_required(task, sqs_msg)

        if not ddb_res:
            event_counter_post.increment("counter_update_ttl_failed")
            logging.info("Could not set TTL Expiration timestamp.")
            submit_post_agent_measurements(task)
            return False

        # We are sleeping for the remaining duration of the HB interval. If for some reason we were delayed by more
        # than our interval then sleep for 0 sec and go ahead (before tasks TTL expired)
        # required_sleep = max(0,
        #                      work_proc_status_pull_interval_sec - (get_time_now_ms() - exec_loop_iter_time_ms)
        #                      / 1000.0)
        required_sleep = work_proc_status_pull_interval_sec
        await asyncio.sleep(required_sleep)


def prepare_arguments_for_execution(task):
    if task_input_passed_via_external_storage == 1:
        execution_payload = stdout_iom.get_input_to_bytes(task["task_id"])
        execution_payload = base64.b64decode(execution_payload)
    else:
        execution_payload = task["task_definition"]

    return execution_payload


async def run_task(task, sqs_msg):
    global execution_is_completed_flag
    xray_recorder.begin_segment('run_task')
    logging.info("Running Task: {}".format(task))
    xray_recorder.begin_subsegment('encoding')
    bin_protobuf = prepare_arguments_for_execution(task)
    tast_str = bin_protobuf.decode("utf-8")
    task_def = json.loads(tast_str)

    submit_pre_agent_measurements(task)
    task_id = task["task_id"]

    fname_stdout = "./stdout-{task_id}.log".format(task_id=task_id)
    fname_stderr = "./stderr-{task_id}.log".format(task_id=task_id)
    f_stdout = open(fname_stdout, "w")
    f_stderr = open(fname_stderr, "w")

    xray_recorder.end_subsegment()
    execution_is_completed_flag = 0

    task_execution = asyncio.create_task(
        do_task_local_lambda_execution_thread(perf_tracker_post, task, sqs_msg, task_def)
    )

    task_ttl_update = asyncio.create_task(do_ttl_updates_thread(task, sqs_msg))
    await asyncio.gather(task_execution, task_ttl_update)
    f_stdout.close()
    f_stderr.close()
    xray_recorder.end_segment()
    logging.info("Finished Task: {}".format(task))
    return True

def terminate_worker_lambda_container():
    for proc in psutil.process_iter():
        logging.info("running process : {}".format(proc.name()))
        # check whether the process name matches
        if proc.name() == 'aws-lambda-rie':
            logging.info("stop lambda emulated environment after the last request")
            proc.terminate()

def event_loop():
    logging.info("Starting main event loop")
    killer = GracefulKiller()
    while not killer.kill_now:

        sqs_msg, task = try_to_acquire_a_task()

        if task is not None:
            asyncio.run(run_task(task, sqs_msg))
            logging.info("Back to main loop")
        else:
            timeout = random.uniform(empty_task_queue_backoff_timeout_sec, 2 * empty_task_queue_backoff_timeout_sec)
            logging.info("Could not acquire a task from the queue, backing off for {}".
                         format(timeout)
                         )
            time.sleep(timeout)

    terminate_worker_lambda_container()
    logging.info("agent and lambda gracefully stopped")


if __name__ == "__main__":

    try:

        # try_verify_credentials()
        if IS_XRAY_ENABLE == "1":
            global_sdk_config.set_sdk_enabled(True)
            xray_recorder.configure(
                service='ecs',
                context_missing='LOG_ERROR',
                daemon_address='xray-service.kube-system:2000',
                plugins=('EC2Plugin', 'ECSPlugin')
            )
            libs_to_patch = ('boto3', 'requests')
            patch(libs_to_patch)
        else:
            global_sdk_config.set_sdk_enabled(False)

        event_loop()

    except ClientError as e:
        errlog.log("ClientError Agent Event Loop {} [{}] POD:{}".
                   format(e.response['Error']['Code'], traceback.format_exc(), SELF_ID))
        sys.exit(1)

    except Exception as e:
        errlog.log("Exception Agent Event Loop {} [{}] POD:{}".
                   format(e, traceback.format_exc(), SELF_ID))
        sys.exit(1)<|MERGE_RESOLUTION|>--- conflicted
+++ resolved
@@ -244,11 +244,8 @@
             if is_task_has_been_cancelled(task["task_id"]):
                 logging.info("Task [{}] has been already cancelled, skipping".format(task['task_id']))
 
-<<<<<<< HEAD
-                message.delete()
-=======
                 tasks_queue.delete_message(message_handle_id=task["sqs_handle_id"])
->>>>>>> 4a2709f2
+                
                 return None, None
 
             else:
